package org.apache.maven.caching;

/*
 * Licensed to the Apache Software Foundation (ASF) under one
 * or more contributor license agreements.  See the NOTICE file
 * distributed with this work for additional information
 * regarding copyright ownership.  The ASF licenses this file
 * to you under the Apache License, Version 2.0 (the
 * "License"); you may not use this file except in compliance
 * with the License.  You may obtain a copy of the License at
 *
 *  http://www.apache.org/licenses/LICENSE-2.0
 *
 * Unless required by applicable law or agreed to in writing,
 * software distributed under the License is distributed on an
 * "AS IS" BASIS, WITHOUT WARRANTIES OR CONDITIONS OF ANY
 * KIND, either express or implied.  See the License for the
 * specific language governing permissions and limitations
 * under the License.
 */

import java.io.IOException;
import java.util.Optional;

import org.apache.maven.caching.xml.Build;
import org.apache.maven.caching.xml.build.Artifact;
import org.apache.maven.project.MavenProject;

import javax.annotation.Nonnull;

/**
 * Remote cache repository.
 */
public interface RemoteCacheRepository extends CacheRepository
{

    @Nonnull
    Optional<byte[]> getArtifactContent( CacheContext context, Artifact artifact ) throws IOException;

    @Nonnull
<<<<<<< HEAD
    Optional<byte[]> getResourceContent( String resourceUrl )  throws IOException;
=======
    Optional<byte[]> getResourceContent( String resourceUrl ) throws IOException;
>>>>>>> f8275dfb

    @Nonnull
    String getResourceUrl( CacheContext context, String filename );

    @Nonnull
    Optional<Build> findBaselineBuild( MavenProject project );
}<|MERGE_RESOLUTION|>--- conflicted
+++ resolved
@@ -38,11 +38,7 @@
     Optional<byte[]> getArtifactContent( CacheContext context, Artifact artifact ) throws IOException;
 
     @Nonnull
-<<<<<<< HEAD
-    Optional<byte[]> getResourceContent( String resourceUrl )  throws IOException;
-=======
     Optional<byte[]> getResourceContent( String resourceUrl ) throws IOException;
->>>>>>> f8275dfb
 
     @Nonnull
     String getResourceUrl( CacheContext context, String filename );
